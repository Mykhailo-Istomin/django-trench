import pytest

from django.contrib.auth import get_user_model

from rest_framework.test import APIClient

<<<<<<< HEAD
from tests.utils import get_token_from_response, header_template, login
=======
from tests.utils import login
>>>>>>> ba3cfbe7
from trench.utils import create_otp_code, create_secret


User = get_user_model()


@pytest.mark.django_db
def test_add_user_mfa(active_user):
    client = APIClient()
    login_request = login(active_user)
    client.credentials(HTTP_AUTHORIZATION=header_template.format(get_token_from_response(login_request)))
    secret = create_secret()
    response = client.post(
        path='/auth/email/activate/',
        data={
            'secret': secret,
            'code': create_otp_code(secret),
            'user': getattr(
                active_user,
                active_user.USERNAME_FIELD,
            )
        },
        format='json',

    )
    assert response.status_code == 200


@pytest.mark.django_db
def test_user_with_many_methods(active_user_with_many_otp_methods):
    client = APIClient()

    first_step = login(active_user_with_many_otp_methods)
    primary_method = active_user_with_many_otp_methods.mfa_methods.filter(
        is_primary=True,
    )
    # As user has several methods get first and get sure only 1 is primary
    assert len(primary_method) == 1

    secret = primary_method[0].secret
    second_step_response = client.post(
        path='/auth/login/code/',
        data={
            'token': first_step.data.get('ephemeral_token'),
            'code': create_otp_code(secret),
        },
        format='json',
    )
    # Log in the user in the second step and make sure it is correct
    assert second_step_response.status_code == 200

    client.credentials(
        HTTP_AUTHORIZATION=header_template.format(get_token_from_response(second_step_response))
    )
    active_methods_response = client.get(
        path='/auth/mfa/user-active-methods/',
    )

    # This user should have 3 methods, so we check that return has 3 methods
    assert len(active_methods_response.data) == 3<|MERGE_RESOLUTION|>--- conflicted
+++ resolved
@@ -4,11 +4,8 @@
 
 from rest_framework.test import APIClient
 
-<<<<<<< HEAD
+
 from tests.utils import get_token_from_response, header_template, login
-=======
-from tests.utils import login
->>>>>>> ba3cfbe7
 from trench.utils import create_otp_code, create_secret
 
 
