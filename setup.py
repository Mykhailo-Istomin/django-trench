<<<<<<< HEAD
import os

from setuptools import find_packages, setup

=======
from setuptools import find_packages, setup
>>>>>>> 2a044d4f

from trench import __version__

setup(
    name='django-trench',
    version=__version__,
    packages=find_packages(),
    include_package_data=True,
    license='MIT License',
    description='REST Multi-factor authentication package for Django',
    long_description=open('README.rst').read(),
    long_description_content_type='text/x-rst',
    url='https://github.com/merixstudio/django-trench',
    author='Merixstudio',
    author_email='trench@merixstudio.com',
    install_requires=[
        'pyotp>=2.2.6',
        'django-templated-mail>=1.1.1',
        'twilio>=6.18.1',
    ],
    classifiers=[
        'Framework :: Django',
        'Framework :: Django :: 1.11',
        'Framework :: Django :: 2.0',
        'Framework :: Django :: 2.1',
        'Intended Audience :: Developers',
        'License :: OSI Approved :: MIT License',
        'Operating System :: OS Independent',
        'Programming Language :: Python',
        'Programming Language :: Python :: 3.4',
        'Programming Language :: Python :: 3.5',
        'Programming Language :: Python :: 3.6',
        'Programming Language :: Python :: 3.7',
    ],
)<|MERGE_RESOLUTION|>--- conflicted
+++ resolved
@@ -1,11 +1,4 @@
-<<<<<<< HEAD
-import os
-
 from setuptools import find_packages, setup
-
-=======
-from setuptools import find_packages, setup
->>>>>>> 2a044d4f
 
 from trench import __version__
 
